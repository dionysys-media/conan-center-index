--- conflicted
+++ resolved
@@ -1,10 +1,6 @@
 Specify library name and version:  **lib/1.0**
 
-<<<<<<< HEAD
-- [ ] I've read the [guidelines](https://github.com/conan-io/conan-center-index/blob/master/docs/how_to_add_packages.mdt) for contributing.
-=======
 - [ ] I've read the [guidelines](https://github.com/conan-io/conan-center-index/blob/master/docs/how_to_add_packages.md) for contributing.
->>>>>>> d7316d05
 - [ ] I've followed the [PEP8](https://www.python.org/dev/peps/pep-0008/) style guides for Python code in the recipes.
 - [ ] I've used the [latest](https://github.com/conan-io/conan/releases/latest) Conan client version.
 - [ ] I've tried at least one configuration locally with the
